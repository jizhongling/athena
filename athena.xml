<lccdd xmlns:compact="http://www.lcsim.org/schemas/compact/1.0"
       xmlns:xs="http://www.w3.org/2001/XMLSchema"
       xs:noNamespaceSchemaLocation="http://www.lcsim.org/schemas/compact/1.0/compact.xsd">

       <debug>
         <type name="surface"       value="0"/>
         <type name="material"      value="0"/>
         <type name="readout"       value="0"/>
         <type name="segmentation"  value="0"/>
         <type name="limits"        value="0"/>
         <type name="region"        value="0"/>
         <type name="includes"      value="0"/>
       </debug>

  <documentation level="-1">
  # Athena Detector 
  - https://eicweb.phy.anl.gov/EIC/detectors/athena.git 
  - https://eicweb.phy.anl.gov/EIC/detectors/ip6.git
  </documentation>

  <!-- Some information about detector  -->
  <info name="Athena Detector" title="Athena Detector"
        author="Athena Collaboration"
	url="https://eicweb.phy.anl.gov/EIC/detectors/athena.git"
	status="development"
	version="v1 2021-03-16">
  <comment> Athena </comment>
  </info>
  <define>
  <documentation level="2">
      ## Main Constant Definitions

      The ip6 (or other ip) defines should be included first.
      These files have only a define tags.
  </documentation>
    <include ref="ip6/ip6_defs.xml" /> 
    <include ref="ip6/far_forward_fields_275.xml" />
    <include ref="compact/definitions.xml" />
  </define>

  <includes>
    <gdmlFile ref="compact/elements.xml"/>
    <gdmlFile ref="compact/materials.xml"/>
    <file     ref="compact/optical_materials.xml"/>
  </includes>

  <limits>
    <limitset name="EICBeamlineLimits">
      <limit name="step_length_max" particles="*" value="1.0" unit="mm" />
      <limit name="track_length_max" particles="*" value="1.0" unit="mm" />
      <limit name="time_max" particles="*" value="0.1" unit="ns" />
      <limit name="ekin_min" particles="*" value="0.001" unit="MeV" />
      <limit name="range_min" particles="*" value="0.1" unit="mm" />
    </limitset>
    <limitset name="cal_limits">
      <limit name="step_length_max" particles="*" value="5.0" unit="mm"/>
    </limitset>
  </limits>

  <display>
  <include ref="compact/colors.xml" />
  <!--include ref="compact/colors2.xml"/-->
  <include ref="compact/display.xml" />
  <!--include ref="compact/display_detailed.xml"/-->
  </display>

  <documentation level="0">
    ## Detector Subsystems

    ### IP Subsystems

    The interaction point subsystems are included before the central detector subsystems.
    This is becuase the IP subsystems, for exmaple the beampipe, will define paramters
    which are subsquently used in the central detector construction -- e.g. the vertex tracker
    uses the beampipe OD to help define its placement. 

    The IP subsystems include the Far forward and backward regions. The list of subsystem includes:
     - Interaction region beampipe 
     - B0 tracker
     - Off-momentum tracker
     - Far forward roman pots
     - Zero Degree Calorimeter
     - Beam line magnets.
     - and more...
  </documentation>

  <comment>
      Beamline elements
      -----------------
  </comment>
<!-- 
  <include ref="ip6/forward_ion_beamline.xml"/>
  <include ref="ip6/beampipe_hadron_B0.xml" />
  <include ref="ip6/beampipe.xml" />
  <include ref="ip6/inner_vacuum_FF_magnets.xml"/>
 -->



  <documentation level="5">
     ## Main magnet

      Note: When changing magnet, also select dimensions in definitions.xml.
  </documentation>
<!--   <include ref="compact/solenoid.xml"/> -->

  <documentation level="10">
    ## Central tracking detectors
  </documentation>

  <!--include ref="compact/tracking_config_acadia.xml"/-->
<<<<<<< HEAD
<!--   <include ref="compact/tracking_config_canyonlands.xml"/> -->
=======
  <!--include ref="compact/tracking_config_canyonlands.xml"/-->
  <include ref="compact/tracking_config_deathvalley.xml"/>
>>>>>>> a43183ed

  <documentation level="10">
  ### PID detectors
  </documentation>
  <!--include ref="compact/pid_config_acadia.xml" /-->
<<<<<<< HEAD
<!--   <include ref="compact/pid_config_canyonlands.xml" /> -->
=======
  <!--include ref="compact/pid_config_canyonlands.xml" /-->
  <include ref="compact/pid_config_deathvalley.xml" />
>>>>>>> a43183ed

  <documentation level="10">
  ## Central calorimetry
  </documentation>
  <include ref="compact/ecal.xml"/>
  <include ref="compact/hcal.xml"/>

  <documentation level="11">
  ## Far foward detectors
  </documentation>
<!-- 
  <include ref="ip6/B0_tracker.xml"/>
  <include ref="ip6/B0_preshower.xml"/>
  <include ref="ip6/far_forward_offM_tracker.xml"/>
  <include ref="ip6/far_forward_detectors.xml"/>
  <include ref="ip6/roman_pots_eRD24_design.xml"/>
 -->

  <fields>
    <field name="B0PF_Magnet" type="MultipoleMagnet">
      <position x="B0PF_XPosition" y="0" z="B0PF_CenterPosition"/>
      <rotation x="0" y="B0PF_RotationAngle" z="0"/>
      <shape type="Tube" rmin="0.0" rmax="B0PF_InnerRadius" dz="B0PF_Length*0.5"/>
      <coefficient coefficient="B0PF_Bmax" skew="0.0*tesla"/>
      <!--<coefficient coefficient="2.0*tesla/cm" skew="0.2*tesla/cm"/> -->
    </field>
    <field name="B0APF_Magnet" type="MultipoleMagnet">
      <position x="B0APF_XPosition" y="0" z="B0APF_CenterPosition"/>
      <rotation x="0" y="B0APF_RotationAngle" z="0"/>
      <shape type="Tube" rmin="0.0" rmax="B0APF_InnerRadius" dz="B0APF_Length*0.5"/>
      <coefficient coefficient="B0APF_Bmax" skew="0.0*tesla"/>
      <!--<coefficient coefficient="2.0*tesla/cm" skew="0.2*tesla/cm"/> -->
    </field>
    <field name="Q1APF_Magnet" type="MultipoleMagnet">
      <position x="Q1APF_XPosition" y="0" z="Q1APF_CenterPosition"/>
      <rotation x="0" y="Q1APF_RotationAngle" z="0"/>
      <shape type="Tube" rmin="0.0" rmax="Q1APF_InnerRadius" dz="Q1APF_Length*0.5"/>
      <coefficient coefficient="Q1APF_Bmax" skew="0.0*tesla"/>
      <coefficient coefficient="Q1APF_GradientMax" skew="0.0*tesla/cm"/>
    </field>
    <field name="Q1BPF_Magnet" type="MultipoleMagnet">
      <position x="Q1BPF_XPosition" y="0" z="Q1BPF_CenterPosition"/>
      <rotation x="0" y="Q1BPF_RotationAngle" z="0"/>
      <shape type="Tube" rmin="0.0" rmax="Q1BPF_InnerRadius" dz="Q1BPF_Length*0.5"/>
      <coefficient coefficient="Q1BPF_Bmax" skew="0.0*tesla"/>
      <coefficient coefficient="Q1BPF_GradientMax" skew="0.0*tesla/cm"/>
    </field>
    <field name="Q2PF_Magnet" type="MultipoleMagnet">
      <position x="Q2PF_XPosition" y="0" z="Q2PF_CenterPosition"/>
      <rotation x="0" y="Q2PF_RotationAngle" z="0"/>
      <shape type="Tube" rmin="0.0" rmax="Q2PF_InnerRadius" dz="Q2PF_Length*0.5"/>
      <coefficient coefficient="Q2PF_Bmax" skew="0.0*tesla"/>
      <coefficient coefficient="Q2PF_GradientMax" skew="0.0*tesla/cm"/>
    </field>
    <field name="B1PF_Magnet" type="MultipoleMagnet">
      <position x="B1PF_XPosition" y="0" z="B1PF_CenterPosition"/>
      <rotation x="0" y="B1PF_RotationAngle" z="0"/>
      <shape type="Tube" rmin="0.0" rmax="B1PF_InnerRadius" dz="B1PF_Length*0.5"/>
      <coefficient coefficient="B1PF_Bmax" skew="0.0*tesla"/>
      <coefficient coefficient="B1PF_GradientMax" skew="0.0*tesla/cm"/>
    </field>
    <field name="B1APF_Magnet" type="MultipoleMagnet">
      <position x="B1APF_XPosition" y="0" z="B1APF_CenterPosition"/>
      <rotation x="0" y="B1APF_RotationAngle" z="0"/>
      <shape type="Tube" rmin="0.0" rmax="B1APF_InnerRadius" dz="B1APF_Length*0.5"/>
      <coefficient coefficient="B1APF_Bmax" skew="0.0*tesla"/>
      <coefficient coefficient="B1APF_GradientMax" skew="0.0*tesla/cm"/>
    </field>
    <field name="B2PF_Magnet" type="MultipoleMagnet">
      <position x="B2PF_XPosition" y="0" z="B2PF_CenterPosition"/>
      <rotation x="0" y="B2PF_RotationAngle" z="0"/>
      <shape type="Tube" rmin="0.0" rmax="B2PF_InnerRadius" dz="B2PF_Length*0.5"/>
      <coefficient coefficient="B2PF_Bmax" skew="0.0*tesla"/>
      <coefficient coefficient="B2PF_GradientMax" skew="0.0*tesla/cm"/>
    </field>
  </fields>

  <comment>
      FB elements
      -----------
      None (TODO)

      What is FB?
  </comment>

  <readouts>
  </readouts>

</lccdd><|MERGE_RESOLUTION|>--- conflicted
+++ resolved
@@ -109,23 +109,15 @@
   </documentation>
 
   <!--include ref="compact/tracking_config_acadia.xml"/-->
-<<<<<<< HEAD
-<!--   <include ref="compact/tracking_config_canyonlands.xml"/> -->
-=======
   <!--include ref="compact/tracking_config_canyonlands.xml"/-->
-  <include ref="compact/tracking_config_deathvalley.xml"/>
->>>>>>> a43183ed
+<!--   <include ref="compact/tracking_config_deathvalley.xml"/> -->
 
   <documentation level="10">
   ### PID detectors
   </documentation>
   <!--include ref="compact/pid_config_acadia.xml" /-->
-<<<<<<< HEAD
-<!--   <include ref="compact/pid_config_canyonlands.xml" /> -->
-=======
   <!--include ref="compact/pid_config_canyonlands.xml" /-->
-  <include ref="compact/pid_config_deathvalley.xml" />
->>>>>>> a43183ed
+<!--   <include ref="compact/pid_config_deathvalley.xml" /> -->
 
   <documentation level="10">
   ## Central calorimetry
